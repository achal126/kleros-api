--- conflicted
+++ resolved
@@ -44,43 +44,21 @@
   queueReadRequest = uri =>
     this._storeQueue.fetch(() => httpRequest('GET', uri))
 
-<<<<<<< HEAD
   getMetaEvidenceUri = (
     userAddress,
     contractAddress,
     arbitrableTransactionIndex
   ) =>
-=======
-  /**
-   * Fetch the URI where metaEvidence in the kleros store should be stored.
-   * @param {string} userAddress - The users ETH address.
-   * @param {string} contractAddress - The address of the arbitrable contract.
-   * @returns {stirng} - The URI where metaEvidence in the kleros store should be stored.
-   */
-  getMetaEvidenceUri = (userAddress, contractAddress) =>
->>>>>>> d08db7a1
     `${
       this._storeUri
     }/${userAddress}/contracts/${contractAddress}/arbitrable-transaction/${arbitrableTransactionIndex}/meta-evidence`
 
-<<<<<<< HEAD
   getEvidenceUri = (
     userAddress,
     contractAddress,
     arbitrableTransactionIndex,
     evidenceIndex
   ) =>
-=======
-  /**
-   * Fetch the URI where evidence in the kleros store should be stored.
-   * @param {string} userAddress - The users ETH address.
-   * @param {string} contractAddress - The address of the arbitrable contract.
-   * @param {number} evidenceIndex - The index of the evidence.
-   * Should be returned when evidence is added to the store
-   * @returns {stirng} - The URI where evidence in the kleros store should be stored.
-   */
-  getEvidenceUri = (userAddress, contractAddress, evidenceIndex) =>
->>>>>>> d08db7a1
     `${
       this._storeUri
     }/${userAddress}/contracts/${contractAddress}/arbitrable-transaction/${arbitrableTransactionIndex}/evidence/${evidenceIndex}`
