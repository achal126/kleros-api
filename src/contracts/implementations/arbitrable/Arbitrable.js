import _ from 'lodash'

import ContractImplementation from '../../ContractImplementation'
import EventListener from '../../../utils/EventListener'
import httpRequest from '../../../utils/httpRequest'

/**
 * Provides interaction with standard Arbitrable contracts
 */
class Arbitrable extends ContractImplementation {
  /**
   * Constructor ArbitrableTransaction.
<<<<<<< HEAD
   * @param {object} web3Provider instance
   * @param {string} contractArtifact of the contract
   * @param {string} contractAddress of the contract
=======
   * @param {object} web3Provider instance.
   * @param {object} contractArtifact The abi JSON of the arbitrable contract.
   * @param {string} contractAddress of the contract.
>>>>>>> d08db7a1
   */
  constructor(web3Provider, contractArtifact, contractAddress) {
    super(web3Provider, contractArtifact, contractAddress)

    this.metaEvidenceCache = {}
  }

  /**
   * Get the meta evidence for the contract. Arbitrable Transaction can only have
   * one meta-evidence that is submitted on contract creation. Look up meta-evidence event
   * and make an http request to the resource.
   * @returns {object} The metaEvidence object
   */
  getMetaEvidence = async (metaEvidenceID = 0) => {
    if (this.metaEvidenceCache[this.contractAddress])
      return this.metaEvidenceCache[this.contractAddress]

    const metaEvidenceLog = await EventListener.getEventLogs(
      this,
      'MetaEvidence',
      0,
      'latest',
      { _metaEvidenceID: metaEvidenceID }
    )

    if (!metaEvidenceLog[0]) return {} // NOTE better to throw errors for missing meta-evidence?

    const metaEvidenceUri = metaEvidenceLog[0].args._evidence
    // FIXME caching issue need a query param to fetch from AWS
    const metaEvidenceResponse = await httpRequest('GET', metaEvidenceUri)

    if (metaEvidenceResponse.status >= 400)
      throw new Error(`Unable to fetch meta-evidence at ${metaEvidenceUri}`)

    this.metaEvidenceCache[this.contractAddress] =
      metaEvidenceResponse.body || metaEvidenceResponse
    return metaEvidenceResponse.body || metaEvidenceResponse
  }

  /**
   * Get the evidence submitted in a dispute.
   * @returns {object[]} An array of evidence objects.
   */
  getEvidence = async () => {
    await this.loadContract()
    const arbitratorAddress = await this.contractInstance.arbitrator()
    await this.loadContract()
    const disputeID = (await this.contractInstance.disputeID()).toNumber()

    // No evidence yet as there is no dispute
    if (_.isNull(disputeID)) return []

    const evidenceLogs = await EventListener.getEventLogs(
      this,
      'Evidence',
      0,
      'latest',
<<<<<<< HEAD
      {
        _disputeID: disputeId,
        _arbitrator: arbitratorAddress
      }
=======
      { _disputeID: disputeID, _arbitrator: arbitratorAddress }
>>>>>>> d08db7a1
    )

    // TODO verify hash and data are valid if hash exists
    return Promise.all(
      evidenceLogs.map(async evidenceLog => {
        const evidenceURI = evidenceLog.args._evidence
        const evidence = await httpRequest('GET', evidenceURI)
        const submittedAt = (await this._Web3Wrapper.getBlock(
          evidenceLog.blockNumber
        )).timestamp
        return {
          ...evidence.body,
          ...{ submittedBy: evidenceLog.args._party, submittedAt }
        }
      })
    )
  }
<<<<<<< HEAD

  /**
   * Fetch all standard contract data.
   */
  getContractData = async () => {
    await this.loadContract()

    const [metaEvidence] = await Promise.all([this.getMetaEvidence()])

    return {
      metaEvidence
    }
  }
=======
>>>>>>> d08db7a1
}

export default Arbitrable<|MERGE_RESOLUTION|>--- conflicted
+++ resolved
@@ -10,15 +10,9 @@
 class Arbitrable extends ContractImplementation {
   /**
    * Constructor ArbitrableTransaction.
-<<<<<<< HEAD
-   * @param {object} web3Provider instance
-   * @param {string} contractArtifact of the contract
-   * @param {string} contractAddress of the contract
-=======
    * @param {object} web3Provider instance.
    * @param {object} contractArtifact The abi JSON of the arbitrable contract.
    * @param {string} contractAddress of the contract.
->>>>>>> d08db7a1
    */
   constructor(web3Provider, contractArtifact, contractAddress) {
     super(web3Provider, contractArtifact, contractAddress)
@@ -76,14 +70,7 @@
       'Evidence',
       0,
       'latest',
-<<<<<<< HEAD
-      {
-        _disputeID: disputeId,
-        _arbitrator: arbitratorAddress
-      }
-=======
       { _disputeID: disputeID, _arbitrator: arbitratorAddress }
->>>>>>> d08db7a1
     )
 
     // TODO verify hash and data are valid if hash exists
@@ -101,7 +88,6 @@
       })
     )
   }
-<<<<<<< HEAD
 
   /**
    * Fetch all standard contract data.
@@ -115,8 +101,6 @@
       metaEvidence
     }
   }
-=======
->>>>>>> d08db7a1
 }
 
 export default Arbitrable