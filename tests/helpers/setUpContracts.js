--- conflicted
+++ resolved
@@ -40,22 +40,12 @@
     klerosCourt.address,
     klerosPOCParams.account
   )
-<<<<<<< HEAD
+
   const contractArbitrableTransaction = await MultipleArbitrableTransaction.deploy(
     arbitrableContractParams.partyA,
-=======
-
-  const contractArbitrableTransaction = await ArbitrableTransaction.deploy(
-    arbitrableContractParams.partyA,
-    arbitrableContractParams.value,
-    klerosCourt.address,
-    arbitrableContractParams.timeout,
-    arbitrableContractParams.partyB,
-    arbitrableContractParams.extraData,
-    arbitrableContractParams.metaEvidenceUri,
->>>>>>> d08db7a1
     provider
   )
+  
   return [
     klerosCourt.address,
     contractArbitrableTransaction.address,
