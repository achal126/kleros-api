--- conflicted
+++ resolved
@@ -1,18 +1,12 @@
 {
   "name": "kleros-api",
   "version": "0.0.62",
-<<<<<<< HEAD
-  "description":
-    "A Javascript library that makes it easy to build relayers and other DApps that use the Kleros protocol.",
-  "keywords": ["Blockchain", "Ethereum", "Kleros"],
-=======
   "description": "A Javascript library that makes it easy to build relayers and other DApps that use the Kleros protocol.",
   "keywords": [
     "Blockchain",
     "Ethereum",
     "Kleros"
   ],
->>>>>>> 53684073
   "homepage": "https://kleros.io",
   "repository": "github:kleros/kleros-api",
   "bugs": "https://github.com/kleros/kleros-api/issues",
